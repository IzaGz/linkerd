import sbt._
import sbt.Keys._
import sbtassembly.AssemblyKeys._
import sbtdocker.DockerKeys._
import sbtunidoc.Plugin._
import scoverage.ScoverageKeys._
import pl.project13.scala.sbt.JmhPlugin

object LinkerdBuild extends Base {

  val Minimal = config("minimal")
  val Bundle = config("bundle") extend Minimal
  val Dcos = config("dcos") extend Bundle

  val configCore = projectDir("config")
    .withTwitterLibs(Deps.finagle("core"))
    .withLibs(Deps.jackson)
    .withLib(Deps.jacksonYaml)

  val consul = projectDir("consul")
    .dependsOn(configCore)
    .withTwitterLib(Deps.finagle("http"))
    .withLibs(Deps.jackson)
    .withTests()

  val etcd = projectDir("etcd")
    .withTwitterLib(Deps.finagle("http"))
    .withLibs(Deps.jackson ++ Deps.jodaTime)
    .withTests().withIntegration()

  lazy val k8s = projectDir("k8s")
    .dependsOn(Namer.core)
    .withTwitterLib(Deps.finagle("http"))
    .withLibs(Deps.jackson)
    .withTests()

  val marathon = projectDir("marathon")
    .withTwitterLib(Deps.finagle("http"))
    .withLibs(Deps.jackson)
    .withTests()

  object Router {
    val core = projectDir("router/core")
      .withTwitterLib(Deps.finagle("core"))
      .withTests()
      .withE2e()
      .settings(coverageExcludedPackages := ".*XXX_.*")

    val http = projectDir("router/http")
      .dependsOn(core)
      .withTwitterLibs(Deps.finagle("http"))
      .withTests()
      .withE2e()

    val h2 = projectDir("router/h2")
      .dependsOn(core)
      .withTwitterLibs(Deps.finagle("netty4"))
      .withLibs(Deps.netty("codec-http2"), Deps.netty("handler"))
      .withTests()
      .withE2e()

    val mux = projectDir("router/mux")
      .dependsOn(core)
      .withTwitterLib(Deps.finagle("mux"))
      .withE2e()

    val thriftIdl = projectDir("router/thrift-idl")
      .withTwitterLib(Deps.finagle("thrift"))
      .settings(coverageExcludedPackages := ".*thriftscala.*")

    val thrift = projectDir("router/thrift")
      .withTwitterLib(Deps.finagle("thrift"))
      .withTests()
      .withE2e()
      .dependsOn(
        core,
        thriftIdl % "test,e2e"
      )

    val all = projectDir("router")
      .settings(aggregateSettings)
      .aggregate(core, http, h2, mux, thrift)
  }

  object Namer {
    val core = projectDir("namer/core")
      .dependsOn(configCore)
      .withLib(Deps.jacksonCore)
      .withTests()

    val consul = projectDir("namer/consul")
      .dependsOn(LinkerdBuild.consul, core)
      .withTests()

    val fs = projectDir("namer/fs")
      .dependsOn(core % "compile->compile;test->test")
      .withTests()

    val k8s = projectDir("namer/k8s")
      .dependsOn(LinkerdBuild.k8s, core)
      .withTests()

    val marathon = projectDir("namer/marathon")
      .dependsOn(LinkerdBuild.marathon, core)
      .withTests()

    val serversets = projectDir("namer/serversets")
      .withTwitterLib(Deps.finagle("serversets").exclude("org.slf4j", "slf4j-jdk14"))
      .withTests()
      .dependsOn(core % "compile->compile;test->test")

    val zkLeader = projectDir("namer/zk-leader")
      .dependsOn(core)
      .withLib(Deps.zkCandidate)
      .withTests()

    val all = projectDir("namer")
      .settings(aggregateSettings)
      .aggregate(core, consul, fs, k8s, marathon, serversets, zkLeader)
  }

  val admin = projectDir("admin")
    .dependsOn(configCore, Namer.core)
    .withTwitterLib(Deps.twitterServer)
    .withTwitterLib(Deps.finagle("stats"))
    .withTests()

  object Telemetry {
    val core = projectDir("telemetry/core")
      .dependsOn(configCore)
      .withTwitterLib(Deps.finagle("core"))
      .withTwitterLib(Deps.finagle("stats") % Test)
      .withTests()

    val commonMetrics = projectDir("telemetry/common-metrics")
      .dependsOn(admin, core)
      .withTwitterLibs(Deps.finagle("core"), Deps.finagle("stats"))
      .withTests()

    val tracelog = projectDir("telemetry/tracelog")
      .dependsOn(core, Router.core)
      .withTests()

    val all = projectDir("telemetry")
      .settings(aggregateSettings)
      .aggregate(core, commonMetrics, tracelog)
  }

  val ConfigFileRE = """^(.*)\.yaml$""".r

  val execScriptJvmOptions =
    """|DEFAULT_JVM_OPTIONS="-Djava.net.preferIPv4Stack=true \
       |   -Dsun.net.inetaddr.ttl=60                         \
       |   -DDcom.twitter.util.events.sinkEnabled=false      \
       |   -Xms${JVM_HEAP_MIN:-32M}                          \
       |   -Xmx${JVM_HEAP_MAX:-1024M}                        \
       |   -XX:+AggressiveOpts                               \
       |   -XX:+UseConcMarkSweepGC                           \
       |   -XX:+CMSParallelRemarkEnabled                     \
       |   -XX:+CMSClassUnloadingEnabled                     \
       |   -XX:+ScavengeBeforeFullGC                         \
       |   -XX:+CMSScavengeBeforeRemark                      \
       |   -XX:+UseCMSInitiatingOccupancyOnly                \
       |   -XX:CMSInitiatingOccupancyFraction=70             \
       |   -XX:-TieredCompilation                            \
       |   -XX:+UseStringDeduplication                       \
       |   ${LOCAL_JVM_OPTIONS:-}                            "
       |""".stripMargin

  object Namerd {

    val core = projectDir("namerd/core")
      .dependsOn(
        admin,
        configCore,
        Namer.core,
        Namer.fs % "test",
        Telemetry.core
      )
      .withTests()

    object Storage {

      val inMemory = projectDir("namerd/storage/in-memory")
        .dependsOn(core % "test->test;compile->compile")
        .withTests()

      val etcd = projectDir("namerd/storage/etcd")
        .dependsOn(core, LinkerdBuild.etcd % "integration->integration;compile->compile")
        .withTests()
        .withIntegration()

      val zk = projectDir("namerd/storage/zk")
        .dependsOn(core)
        .withTwitterLib(Deps.finagle("serversets").exclude("org.slf4j", "slf4j-jdk14"))
        .withTests()

      val k8s = projectDir("namerd/storage/k8s")
        .dependsOn(core)
        .dependsOn(LinkerdBuild.k8s)
        .withTests()

      val consul = projectDir("namerd/storage/consul")
        .dependsOn(core)
        .dependsOn(LinkerdBuild.consul)
        .withTests()

      val all = projectDir("namerd/storage")
        .settings(aggregateSettings)
        .aggregate(inMemory, zk, k8s, etcd, consul)
    }

    object Iface {

      val controlHttp = projectDir("namerd/iface/control-http")
        .withTwitterLib(Deps.finagle("http"))
        .withTests().dependsOn(
          core % "test->test;compile->compile",
          Storage.inMemory % "test"
        )

      val interpreterThriftIdl = projectDir("namerd/iface/interpreter-thrift-idl")
        .withTwitterLib(Deps.finagle("thrift"))
        .settings(coverageExcludedPackages := ".*thriftscala.*")

      val interpreterThrift = projectDir("namerd/iface/interpreter-thrift")
        .dependsOn(core)
        .dependsOn(interpreterThriftIdl)
        .withLib(Deps.guava)
        .withTwitterLibs(Deps.finagle("thrift"), Deps.finagle("thriftmux"))
        .withTests()

      val all = projectDir("namerd/iface")
        .settings(aggregateSettings)
        .aggregate(controlHttp, interpreterThriftIdl, interpreterThrift)
    }

    val main = projectDir("namerd/main")
      .dependsOn(core, admin, configCore, Telemetry.commonMetrics)
      .withBuildProperties()
      .settings(coverageExcludedPackages := ".*")

    /**
     * An assembly-running script that adds the namerd plugin directory
     * to the classpath if it exists.
     */
    val execScript = (
      """|#!/bin/sh
         |
         |jars="$0"
         |if [ -n "$NAMERD_HOME" ] && [ -d $NAMERD_HOME/plugins ]; then
         |  for jar in $NAMERD_HOME/plugins/*.jar ; do
         |    jars="$jars:$jar"
         |  done
         |fi
         |""" +
      execScriptJvmOptions +
      """|exec ${JAVA_HOME:-/usr}/bin/java -XX:+PrintCommandLineFlags \
         |     ${JVM_OPTIONS:-$DEFAULT_JVM_OPTIONS} -cp $jars -server \
         |     io.buoyant.namerd.Main "$@"
         |"""
      ).stripMargin

    val Minimal = config("minimal")
    val MinimalSettings = Defaults.configSettings ++ appPackagingSettings ++ Seq(
      mainClass := Some("io.buoyant.namerd.Main"),
      assemblyExecScript := execScript.split("\n").toSeq,
      dockerEnvPrefix := "NAMERD_",
      unmanagedBase := baseDirectory.value / "plugins"
    )

    val Bundle = config("bundle") extend Minimal
    val BundleSettings = MinimalSettings ++ Seq(
      assemblyJarName in assembly := s"${name.value}-${version.value}-exec",
      dockerTag := version.value
    )

    /**
     * A DCOS-specific assembly-running script that:
     * 1) adds the namerd plugin directory to the classpath if it exists
     * 2) bootstraps zookeeper with a default path and dtabs
     * 3) boots namerd
     */
    val dcosExecScript = (
      """|#!/bin/sh
         |
         |jars="$0"
         |if [ -n "$NAMERD_HOME" ] && [ -d $NAMERD_HOME/plugins ]; then
         |  for jar in $NAMERD_HOME/plugins/*.jar ; do
         |    jars="$jars:$jar"
         |  done
         |fi
         |""" +
      execScriptJvmOptions +
      """|${JAVA_HOME:-/usr}/bin/java -XX:+PrintCommandLineFlags \
         |${JVM_OPTIONS:-$DEFAULT_JVM_OPTIONS} -cp $jars -server \
         |io.buoyant.namerd.DcosBootstrap "$@"
         |
         |${JAVA_HOME:-/usr}/bin/java -XX:+PrintCommandLineFlags \
         |${JVM_OPTIONS:-$DEFAULT_JVM_OPTIONS} -cp $jars -server \
         |io.buoyant.namerd.Main "$@"
         |
         |exit
         |"""
      ).stripMargin

    val dcosBootstrap = projectDir("namerd/dcos-bootstrap")
      .dependsOn(core, admin, configCore, Storage.zk)

    val DcosSettings = MinimalSettings ++ Seq(
      assemblyExecScript := dcosExecScript.split("\n").toSeq
    )

    val all = projectDir("namerd")
      .settings(aggregateSettings)
      .aggregate(core, dcosBootstrap, Storage.all, Iface.all, main)
      .configs(Minimal, Bundle, Dcos)
      // Minimal cofiguration includes a runtime, HTTP routing and the
      // fs service discovery.
      .configDependsOn(Minimal)(
        core, main, Namer.fs, Storage.inMemory, Router.http,
        Iface.controlHttp, Iface.interpreterThrift
      )
      .settings(inConfig(Minimal)(MinimalSettings))
      .withTwitterLib(Deps.finagle("stats") % Minimal)
      // Bundle includes all of the supported features:
      .configDependsOn(Bundle)(
        Namer.consul, Namer.k8s, Namer.marathon, Namer.serversets,
        Storage.etcd, Storage.inMemory, Storage.k8s, Storage.zk, Storage.consul
      )
      .settings(inConfig(Bundle)(BundleSettings))
      .configDependsOn(Dcos)(dcosBootstrap)
      .settings(inConfig(Dcos)(DcosSettings))
      .settings(
        assembly <<= assembly in Bundle,
        docker <<= docker in Bundle,
        dockerBuildAndPush <<= dockerBuildAndPush in Bundle,
        dockerPush <<= dockerPush in Bundle
      )

    // Find example configurations by searching the examples directory for config files.
    val exampleConfigs = file("namerd/examples").list().toSeq.collect {
      case ConfigFileRE(name) => config(name) -> exampleConfig(name)
    }
    def exampleConfig(name:  String): Configuration = name match {
      case "basic" => Minimal
      case _ => Bundle
    }

    val examples = projectDir("namerd/examples")
      .withExamples(Namerd.all, exampleConfigs)
  }

  object Interpreter {
    val namerd = projectDir("interpreter/namerd")
      .withTests()
      .dependsOn(Namer.core, Namerd.Iface.interpreterThrift)

    val fs = projectDir("interpreter/fs")
      .withTests()
      .dependsOn(Namer.core, Namer.fs)

    val subnet = projectDir("interpreter/subnet")
        .dependsOn(Namer.core)
        .withTests()

    val perHost = projectDir("interpreter/per-host")
        .dependsOn(Namer.core, subnet)
        .withTests()

    val k8s = projectDir("interpreter/k8s")
        .dependsOn(Namer.core, LinkerdBuild.k8s, perHost, subnet)
        .withTests()

    val all = projectDir("interpreter")
      .settings(aggregateSettings)
      .aggregate(namerd, fs, k8s, perHost, subnet)
  }

  object Linkerd {

    val core = projectDir("linkerd/core")
      .dependsOn(
        configCore,
        LinkerdBuild.admin,
        Telemetry.core % "compile->compile;test->test",
        Namer.core % "compile->compile;test->test",
        Router.core
      )
      .withLib(Deps.jacksonCore)
      .withTests()
      .configWithLibs(Test)(Deps.jacksonDatabind, Deps.jacksonYaml)
      .withBuildProperties()

    val tls = projectDir("linkerd/tls")
      .dependsOn(core)
      .withTests()

    object Protocol {
      val http = projectDir("linkerd/protocol/http")
        .withTests().withE2e().withIntegration()
        .withTwitterLibs(Deps.finagle("netty4-http"))
        .dependsOn(
          core % "compile->compile;e2e->test;integration->test",
          tls % "integration",
          Namer.fs % "integration",
          Router.http)

      val h2 = projectDir("linkerd/protocol/h2")
        .withTests()
        .withTwitterLibs(Deps.finagle("netty4"))
        .dependsOn(
          core % "compile->compile",
          Router.h2)

      val mux = projectDir("linkerd/protocol/mux")
        .dependsOn(core, Router.mux)

      val thrift = projectDir("linkerd/protocol/thrift")
        .dependsOn(core, Router.thrift)
        .withTests()

      val all = projectDir("linkerd/protocol")
        .settings(aggregateSettings)
        .aggregate(http, h2, mux, thrift)

      val benchmark = projectDir("linkerd/protocol/benchmark")
        .dependsOn(http, Protocol.http)
        .withTests()
        .withTwitterLib(Deps.twitterUtil("benchmark"))
        .enablePlugins(JmhPlugin)
    }

    object Tracer {
      val zipkin = projectDir("linkerd/tracer/zipkin")
        .withTwitterLibs(Deps.finagle("zipkin-core"), Deps.finagle("zipkin"))
        .dependsOn(core)
        .withTests()

      val all = projectDir("linkerd/tracer")
        .settings(aggregateSettings)
        .aggregate(zipkin)
    }

    object Announcer {
      val serversets = projectDir("linkerd/announcer/serversets")
        .withTwitterLib(Deps.finagle("serversets").exclude("org.slf4j", "slf4j-jdk14"))
        .dependsOn(core)

      val all = projectDir("linkerd/announcer")
        .aggregate(serversets)
    }

    val admin = projectDir("linkerd/admin")
      .withTwitterLib(Deps.twitterServer)
      .withTests()
      .dependsOn(core % "compile->compile;test->test")
      .dependsOn(LinkerdBuild.admin, Namer.core)
      .dependsOn(Protocol.thrift % "test")

    val main = projectDir("linkerd/main")
      .dependsOn(admin, configCore, core, Telemetry.commonMetrics)
      .withTwitterLib(Deps.twitterServer)
      .withLibs(Deps.jacksonCore, Deps.jacksonDatabind, Deps.jacksonYaml)
      .withBuildProperties()
      .settings(coverageExcludedPackages := ".*")

    /*
     * linkerd packaging configurations.
     *
     * linkerd is configured to be assembled into an executable and may
     * be assembled into a dockerfile.
     */

    /**
     * An assembly-running script that adds the linkerd plugin directory
     * to the classpath if it exists.
     */
    val execScript = (
      """|#!/bin/sh
         |
         |jars="$0"
         |if [ -n "$L5D_HOME" ] && [ -d $L5D_HOME/plugins ]; then
         |  for jar in $L5D_HOME/plugins/*.jar ; do
         |    jars="$jars:$jar"
         |  done
         |fi
         |""" +
      execScriptJvmOptions +
      """|exec ${JAVA_HOME:-/usr}/bin/java -XX:+PrintCommandLineFlags \
         |     ${JVM_OPTIONS:-$DEFAULT_JVM_OPTIONS} -cp $jars -server \
         |     io.buoyant.linkerd.Main "$@"
         |"""
      ).stripMargin

    val MinimalSettings = Defaults.configSettings ++ appPackagingSettings ++ Seq(
      mainClass := Some("io.buoyant.linkerd.Main"),
      assemblyExecScript := execScript.split("\n").toSeq,
      dockerEnvPrefix := "L5D_",
      unmanagedBase := baseDirectory.value / "plugins"
    )

    val BundleSettings = MinimalSettings ++ Seq(
      assemblyJarName in assembly := s"${name.value}-${version.value}-exec",
      dockerTag := version.value
    )

    val all = projectDir("linkerd")
      .settings(aggregateSettings)
      .aggregate(admin, core, main, configCore, Namer.all, Protocol.all, Tracer.all, Announcer.all, tls)
      .configs(Minimal, Bundle)
      // Minimal cofiguration includes a runtime, HTTP routing and the
      // fs service discovery.
      .configDependsOn(Minimal)(admin, core, main, configCore, Namer.fs, Protocol.http, Telemetry.tracelog)
      .settings(inConfig(Minimal)(MinimalSettings))
      .withTwitterLib(Deps.finagle("stats") % Minimal)
      // Bundle is includes all of the supported features:
      .configDependsOn(Bundle)(
        Namer.consul, Namer.k8s, Namer.marathon, Namer.serversets, Namer.zkLeader,
<<<<<<< HEAD
        Interpreter.namerd, Interpreter.fs,
        Protocol.h2, Protocol.mux, Protocol.thrift,
=======
        Interpreter.namerd, Interpreter.fs, Interpreter.perHost, Interpreter.k8s,
        Protocol.mux, Protocol.thrift,
>>>>>>> 014d6ba0
        Announcer.serversets,
        Telemetry.core, Telemetry.tracelog,
        Tracer.zipkin,
        tls)
      .settings(inConfig(Bundle)(BundleSettings))
      .settings(
        assembly <<= assembly in Bundle,
        docker <<= docker in Bundle,
        dockerBuildAndPush <<= dockerBuildAndPush in Bundle,
        dockerPush <<= dockerPush in Bundle
      )

    // Find example configurations by searching the examples directory for config files.
    val exampleConfigs = file("linkerd/examples").list().toSeq.collect {
      case ConfigFileRE(name) => config(name) -> exampleConfig(name)
    }
    def exampleConfig(name: String): Configuration = name match {
      case "http" => Minimal
      case _ => Bundle
    }

    val examples = projectDir("linkerd/examples")
      .withExamples(Linkerd.all, exampleConfigs)
  }

  val validateAssembled = taskKey[Unit]("run validation against assembled artifacts")
  val validator = projectDir("validator")
    .withTwitterLibs(Deps.twitterServer, Deps.twitterUtil("events"), Deps.finagle("http"))
    .settings(
      mainClass := Some("io.buoyant.namerd.Validator"),
      validateAssembled := (Def.taskDyn {
        val linkerd = (assembly in Bundle in Linkerd.all).value
        val namerd = (assembly in Bundle in Namerd.all).value
        Def.task {
          (run in Compile).toTask(s" -linkerd.exec=$linkerd -namerd.exec=$namerd").value
        }
      }).value,
      coverageExcludedPackages := ".*"
    )

  // All projects must be exposed at the root of the object in
  // dependency-order:

  val router = Router.all
  val routerCore = Router.core
  val routerHttp = Router.http
  val routerH2 = Router.h2
  val routerMux = Router.mux
  val routerThrift = Router.thrift
  val routerThriftIdl = Router.thriftIdl

  val telemetry = Telemetry.all
  val telemetryCore = Telemetry.core
  val telemetryCommonMetrics = Telemetry.commonMetrics
  val telemetryTracelog = Telemetry.tracelog

  val namer = Namer.all
  val namerCore = Namer.core
  val namerConsul = Namer.consul
  val namerFs = Namer.fs
  val namerK8s = Namer.k8s
  val namerMarathon = Namer.marathon
  val namerServersets = Namer.serversets
  val namerZkLeader = Namer.zkLeader

  val namerd = Namerd.all
  val namerdExamples = Namerd.examples
  val namerdCore = Namerd.core
  val namerdDcosBootstrap = Namerd.dcosBootstrap
  val namerdIfaceControlHttp = Namerd.Iface.controlHttp
  val namerdIfaceInterpreterThriftIdl = Namerd.Iface.interpreterThriftIdl
  val namerdIfaceInterpreterThrift = Namerd.Iface.interpreterThrift
  val namerdStorageEtcd = Namerd.Storage.etcd
  val namerdStorageInMemory = Namerd.Storage.inMemory
  val namerdStorageK8s = Namerd.Storage.k8s
  val namerdStorageZk = Namerd.Storage.zk
  val namerdStorageConsul = Namerd.Storage.consul
  val namerdStorage = Namerd.Storage.all
  val namerdIface = Namerd.Iface.all
  val namerdMain = Namerd.main

  val interpreter = Interpreter.all
  val interpreterNamerd = Interpreter.namerd
  val interpreterFs = Interpreter.fs
  val interpreterK8s = Interpreter.k8s
  val interpreterPerHost = Interpreter.perHost
  val interpreterSubnet = Interpreter.subnet

  val linkerd = Linkerd.all
  val linkerdBenchmark = Linkerd.Protocol.benchmark
  val linkerdExamples = Linkerd.examples
  val linkerdAdmin = Linkerd.admin
  val linkerdConfig = configCore
  val linkerdCore = Linkerd.core
  val linkerdMain = Linkerd.main
  val linkerdProtocol = Linkerd.Protocol.all
  val linkerdProtocolHttp = Linkerd.Protocol.http
  val linkerdProtocolH2 = Linkerd.Protocol.h2
  val linkerdProtocolMux = Linkerd.Protocol.mux
  val linkerdProtocolThrift = Linkerd.Protocol.thrift
  val linkerdTracer = Linkerd.Tracer.all
  val linkerdTracerZipkin = Linkerd.Tracer.zipkin
  val linkerdAnnouncer = Linkerd.Announcer.all
  val linkerdAnnouncerServersets = Linkerd.Announcer.serversets
  val linkerdTls = Linkerd.tls

  // Unified documentation via the sbt-unidoc plugin
  val all = project("all", file("."))
    .settings(unidocSettings)
    .settings(aggregateSettings)
    .aggregate(
      admin,
      configCore,
      consul,
      etcd,
      k8s,
      marathon,
      testUtil,
      Interpreter.all,
      Linkerd.all,
      Namer.all,
      Namerd.all,
      Router.all,
      Telemetry.all
    )
}<|MERGE_RESOLUTION|>--- conflicted
+++ resolved
@@ -517,13 +517,8 @@
       // Bundle is includes all of the supported features:
       .configDependsOn(Bundle)(
         Namer.consul, Namer.k8s, Namer.marathon, Namer.serversets, Namer.zkLeader,
-<<<<<<< HEAD
-        Interpreter.namerd, Interpreter.fs,
+        Interpreter.namerd, Interpreter.fs, Interpreter.perHost, Interpreter.k8s,
         Protocol.h2, Protocol.mux, Protocol.thrift,
-=======
-        Interpreter.namerd, Interpreter.fs, Interpreter.perHost, Interpreter.k8s,
-        Protocol.mux, Protocol.thrift,
->>>>>>> 014d6ba0
         Announcer.serversets,
         Telemetry.core, Telemetry.tracelog,
         Tracer.zipkin,
